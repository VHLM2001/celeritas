--- conflicted
+++ resolved
@@ -68,13 +68,9 @@
   public:
     //// CLASS ATTRIBUTES ////
 
-<<<<<<< HEAD
     // Surface type identifier
     static CELER_CONSTEXPR_FUNCTION SurfaceType surface_type()
-=======
-    //! Surface type identifier
-    static SurfaceType surface_type()
->>>>>>> 91a250dd
+
     {
         return SurfaceType::inv;
     }
